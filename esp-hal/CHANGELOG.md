# Changelog

All notable changes to this project will be documented in this file.

The format is based on [Keep a Changelog](https://keepachangelog.com/en/1.0.0/),
and this project adheres to [Semantic Versioning](https://semver.org/spec/v2.0.0.html).

## [Unreleased]

### Added

- i2c: implement `I2C:transaction` for `embedded-hal` and `embedded-hal-async` (#1505)
- spi: implement `with_bit_order` (#1537)
- ESP32-PICO-V3-02: Initial support (#1155)
- `time::current_time` API (#1503)
- ESP32-S3: Add LCD_CAM Camera driver (#1483)
- `embassy-usb` support (#1517)
- SPI Slave support for ESP32-S2 (#1562)
- Add new generic `OneShotTimer` and `PeriodicTimer` drivers, plus new `Timer` trait which is implemented for `TIMGx` and `SYSTIMER` (#1570)

### Fixed

- i2c: i2c1_handler used I2C0 register block by mistake (#1487)
- Removed ESP32 specific code for resolutions > 16 bit in ledc embedded_hal::pwm max_duty_cycle function. (#1441)
- Fixed division by zero in ledc embedded_hal::pwm set_duty_cycle function and converted to set_duty_hw instead of set_duty to eliminate loss of granularity. (#1441)
- Embassy examples now build on stable (#1485)
- Fix delay on esp32h2 (#1535)
- spi: fix dma wrong mode when using eh1 blocking api (#1541)
- uart: make `uart::UartRx::read_byte` public (#1547)
- Fix async serial-usb-jtag (#1561)
- Feeding `RWDT` now actually works (#1645)

### Changed

- Removed unneeded generic parameters on `Usb` (#1469)
- Created virtual peripherals for CPU control and radio clocks, rather than splitting them from `SYSTEM` (#1428)
- `IO`, `ADC`, `DAC`, `RTC*`, `LEDC`, `PWM` and `PCNT` drivers have been converted to camel case format (#1473)
- RNG is no longer TRNG, the `CryptoRng` implementation has been removed. To track this being re-added see #1499 (#1498)
- Make software interrupts shareable (#1500)
- The `SystemParts` struct has been renamed to `SystemControl`, and now has a constructor which takes the `SYSTEM` peripheral (#1495)
- Timer abstraction: refactor `systimer` and `timer` modules into a common `timer` module (#1527)
- Removed the `embassy-executor-thread` and `embassy-executor-interrupt` features, they are now enabled by default when `embassy` is enabled. (#1485)
- Software interrupt 3 is now used instead of software interrupt 0 on the thread aware executor on multicore systems (#1485)
- Timer abstraction: refactor `systimer` and `timer` modules into a common `timer` module (#1527)
- Refactoring of GPIO module, have drivers for Input,Output,OutputOpenDrain, all drivers setup their GPIOs correctly (#1542)
- DMA transactions are now found in the `dma` module (#1550)
- Remove unnecessary generics from PARL_IO driver (#1545)
<<<<<<< HEAD
- Use `Level enum` in GPIO constructors instead of plain bools (#1574) 
- Make the SPI FIFO a separate object from the master driver
=======
- Use `Level enum` in GPIO constructors instead of plain bools (#1574)
- rmt: make ChannelCreator public (#1597)
>>>>>>> cb91828e

### Removed

- Removed the `SystemExt` trait (#1495)
- Removed the `GpioExt` trait (#1496)

## [0.17.0] - 2024-04-18

### Added

- Add `ADC::read_blocking` to xtensa chips (#1293)
- ESP32-C6 / ESP32-H2: Implement `ETM` for general purpose timers (#1274)
- `interrupt::enable` now has a direct CPU enable counter part, `interrupt::enable_direct` (#1310)
- `Delay::delay(time: fugit::MicrosDurationU64)`
- Added async support for TWAI (#1320)
- Add TWAI support for ESP32-C6 (#1323)
- `GpioPin::steal` unsafe API (#1363)
- Inherent implementions of GPIO pin `set_low`, `is_low`, etc.
- Warn users when attempting to build using the `dev` profile (#1420)
- Async uart now reports interrupt errors(overflow, glitch, frame error, parity) back to user of read/write. uart clock decimal part configured for c2,c3,s3 (#1168, #1445)
- Add mechanism to configure UART source clock (#1416)
- `GpioPin` got a function `set_state(bool)` (#1462)
- Add definitions of external USB PHY peripheral I/O signals
- Expose e-hal ErrorKind::NoAcknowledge in I2C driver (#1454)
- Add remaining peripheral signals for LCD_CAM (#1466)

### Fixed

- Reserve `esp32` ROM stacks to prevent the trashing of dram2 section (#1289)
- Fixing `esp-wifi` + `TRNG` issue on `ESP32-S2` (#1272)
- Fixed core1 startup using the wrong stack on the esp32 and esp32s3 (#1286).
- ESP32: Apply fix for Errata 3.6 in all the places necessary. (#1315)
- ESP32 & ESP32-S2: Fix I²C frequency (#1306)
- UART's TX/RX FIFOs are now cleared during initialization (#1344)
- Fixed `LCD_CAM I8080` driver potentially sending garbage to display (#1301)
- The TWAI driver can now be used without requiring the `embedded-hal` traits (#1355)
- USB pullup/pulldown now gets properly cleared and does not interfere anymore on esp32c3 and esp32s3 (#1244)
- Fixed GPIO counts so that using async code with the higher GPIO number should no longer panic (#1361, #1362)
- ESP32/ESP32-S2: Wait for I2S getting out of TX_IDLE when starting a transfer (#1375)
- Fixed writes to SPI not flushing before attempting to write, causing corrupted writes (#1381)
- fix AdcConfig::adc_calibrate for xtensa targets (#1379)
- Fixed a divide by zero panic when setting the LEDC duty cycle to 0 with `SetDutyCycle::set_duty_cycle` (#1403)
- Support 192 and 256-bit keys for AES (#1316)
- Fixed MCPWM DeadTimeCfg bit values (#1378)
- ESP32 LEDC `set_duty_cycle` used HighSpeedChannel for LowSpeedChannel (#1457)

### Changed

- TIMG: Allow use without the embedded-hal-02 traits in scope (#1367)
- DMA: use channel clusters
- Remove `Ext32` and `RateExtU64` from prelude
- Prefer mutable references over moving for DMA transactions (#1238)
- Support runtime interrupt binding, adapt GPIO driver (#1231)
- Renamed `eh1` feature to `embedded-hal`, feature-gated `embedded-hal@0.2.x` trait implementations (#1273)
- Enable `embedded-hal` feature by default, instead of the `embedded-hal-02` feature (#1313)
- `Uart` structs now take a `Mode` parameter which defines how the driver is initialized (#1294)
- `Rmt` can be created in async or blocking mode. The blocking constructor takes an optional interrupt handler argument. (#1341)
- All `Instance` traits are now sealed, and can no longer be implemented for arbitrary types (#1346)
- DMA channels can/have to be explicitly created for async or blocking drivers, added `set_interrupt_handler` to DMA channels, SPI, I2S, PARL_IO, don't enable interrupts on startup for DMA, I2S, PARL_IO, GPIO (#1300)
- UART: Rework `change_baud` so it is possible to set baud rate even after instantiation (#1350)
- Runtime ISR binding for SHA,ECC and RSA (#1354)
- Runtime ISR binding for I2C (#1376)
- `UsbSerialJtag` can be created in async or blocking mode. The blocking constructor takes an optional interrupt handler argument (#1377)
- SYSTIMER and TIMG instances can now be created in async or blocking mode (#1348)
- Runtime ISR binding for TWAI (#1384)
- ESP32-C6: The `gpio::lp_gpio` module has been renamed to `gpio::lp_io` to match the peripheral name (#1397)
- Runtime ISR binding for assist_debug (#1395)
- Runtime ISR binding for software interrupts, software interrupts are split now, interrupt-executor takes the software interrupt to use, interrupt-executor is easier to use (#1398)
- PCNT: Runtime ISR binding (#1396)
- Runtime ISR binding for RTC (#1405)
- Improve MCPWM DeadTimeCfg API (#1378)
- `SystemTimer`'s `Alarm` methods now require `&mut self` (#1455)

### Removed

- Remove package-level type exports (#1275)
- Removed `direct-vectoring` & `interrupt-preemption` features, as they are now enabled by default (#1310)
- Removed the `rt` and `vectored` features (#1380)
- Remove partial support for the ESP32-P4 (#1461)

## [0.16.1] - 2024-03-12

- Resolved an issue with the `defmt` dependency/feature (#1264)

### Changed

- Use ROM `memcpy` over compiler builtins (#1255)
- Do not ensure randomness or implement the `CryptoRng` trait for ESP32-P4/S2 (#1267)

## [0.16.0] - 2024-03-08

### Added

- Add initial support for the ESP32-P4 (#1101)
- Implement `embedded_hal::pwm::SetDutyCycle` trait for `ledc::channel::Channel` (#1097)
- ESP32-P4: Add initial GPIO support (#1109)
- ESP32-P4: Add initial support for interrupts (#1112)
- ESP32-P4: Add efuse reading support (#1114)
- ESP32-S3: Added LCD_CAM I8080 driver (#1086)
- Allow for splitting of the USB Serial JTAG peripheral into tx/rx components (#1024)
- `RngCore` trait is implemented (#1122)
- Support Rust's `stack-protector` feature (#1135)
- Adding clock support for `ESP32-P4` (#1145)
- Implementation OutputPin and InputPin for AnyPin (#1067)
- Implement `estimate_xtal_frequency` for ESP32-C6 / ESP32-H2 (#1174)
- A way to push into I2S DMA buffer via a closure (#1189)
- Added basic `LP-I2C` driver for C6 (#1185)
- Ensuring that the random number generator is TRNG. (#1200)
- ESP32-C6: Add timer wakeup source for deepsleep (#1201)
- Introduce `InterruptExecutor::spawner()` (#1211)
- Add `InterruptHandler` struct, which couples interrupt handlers and their priority together (#1299)

### Fixed

- Fix embassy-time tick rate not set when using systick as the embassy timebase (#1124)
- Fix `get_raw_core` on Xtensa (#1126)
- Fix docs.rs documentation builds (#1129)
- Fix circular DMA (#1144)
- Fix `hello_rgb` example for ESP32 (#1173)
- Fixed the multicore critical section on Xtensa (#1175)
- Fix timer `now` for esp32c3 and esp32c6 (#1178)
- Wait for registers to get synced before reading the timer count for all chips (#1183)
- Fix I2C error handling (#1184)
- Fix circular DMA (#1189)
- Fix esp32c3 uart initialization (#1156)
- Fix ESP32-S2 I2C read (#1214)
- Reset/init UART if it's not the console UART (#1213)

### Changed

- DmaDescriptor struct to better model the hardware (#1054)
- DMA descriptor count no longer needs to be multiplied by 3 (#1054)
- RMT channels no longer take the channel number as a generic param (#959)
- The `esp-hal-common` package is now called `esp-hal` (#1131)
- Refactor the `Trace` driver to be generic around its peripheral (#1140)
- Auto detect crystal frequency based on `RtcClock::estimate_xtal_frequency()` (#1165)
- ESP32-S3: Configure 32k ICACHE (#1169)
- Lift the minimal buffer size requirement for I2S (#1189)

### Removed

- Remove `xtal-26mhz` and `xtal-40mhz` features (#1165)
- All chip-specific HAL packages have been removed (#1196)

### Breaking

- `ADC` and `DAC` drivers now take virtual peripherals in their constructors, instead of splitting `APB_SARADC`/`SENS` (#1100)
- The `DAC` driver's constructor is now `new` instead of `dac`, to be more consistent with other APIs (#1100)
- The DMA peripheral is now called `Dma` for devices with both PDMA and GDMA controllers (#1125)
- The `ADC` driver's constructor is now `new` instead of `adc`, to be more consistent with other APIs (#1133)
- `embassy-executor`'s `integrated-timers` is no longer enabled by default.
- Renamed `embassy-time-systick` to `embassy-time-systick-16mhz` for use with all chips with a systimer, except `esp32s2`. Added `embassy-time-systick-80mhz` specifically for the `esp32s2`. (#1247)

## [0.15.0] - 2024-01-19

### Added

- ESP32-C6: Properly initialize PMU (#974)
- Implement overriding base mac address (#1044)
- Add `rt-riscv` and `rt-xtensa` features to enable/disable runtime support (#1057)
- ESP32-C6: Implement deep sleep (#918)
- Add `embedded-io` feature to each chip-specific HAL (#1072)
- Add `embassy-time-driver` to `esp-hal-common` due to updating `embassy-time` to `v0.3.0` (#1075)
- ESP32-S3: Added support for 80Mhz PSRAM (#1069)
- ESP32-C3/S3: Add workaround for USB pin exchange on usb-serial-jtag (#1104).
- ESP32C6: Added LP_UART initialization (#1113)
- Add `place-spi-driver-in-ram` feature to `esp-hal-common` (#1096)

### Changed

- Set up interrupts for the DMA and async enabled peripherals only when `async` feature is provided (#1042)
- Update to `1.0.0` releases of the `embedded-hal-*` packages (#1068)
- Update `embassy-time` to `0.3.0` and embassy-executor to `0.5.0` release due to the release of the `embedded-hal-*` packages (#1075)
- No longer depend on `embassy-time` (#1092)
- Update to latest `smart-leds-trait` and `smart-leds` packages (#1094)

### Fixed

- ESP32: correct gpio 32/33 in errata36() (#1053)
- ESP32: make gpio 4 usable as analog pin (#1078)
- Fix double &mut for the `SetDutyCycle` impl on `PwmPin` (#1033)
- ESP32/ESP32-S3: Fix stack-top calculation for app-core (#1081)
- ESP32/ESP32-S2/ESP32-S3: Fix embassy-time-timg0 driver (#1091)
- ESP32: ADC readings are no longer inverted (#1093)

### Removed

### Breaking

- Unify the low-power peripheral names (`RTC_CNTL` and `LP_CLKRST` to `LPWR`) (#1064)

## [0.14.1] - 2023-12-13

### Fixed

- Fix SHA for all targets (#1021)

## [0.14.0] - 2023-12-12

### Added

- ESP32-C6: LP core clock is configurable (#907)
- Derive `Clone` and `Copy` for `EspTwaiFrame` (#914)
- A way to configure inverted pins (#912)
- Added API to check a GPIO-pin's interrupt status bit (#929)
- A `embedded_io_async::Read` implementation for `UsbSerialJtag` (#889)
- `RtcClock::get_xtal_freq`, `RtcClock::get_slow_freq` (#957)
- Added Rx Timeout functionality to async Uart (#911)
- RISC-V: Thread-mode and interrupt-mode executors, `#[main]` macro (#947)
- A macro to make it easier to create DMA buffers and descriptors (#935)
- I2C timeout is configurable (#1011)
- ESP32-C6/ESP32-H2: `flip-link` feature gives zero-cost stack overflow protection (#1008)

### Changed

- Improve DMA documentation & clean up module (#915)
- Only allow a single version of `esp-hal-common` to be present in an application (#934)
- ESP32-C3/C6 and ESP32-H2 can now use the `zero-rtc-bss` feature to enable `esp-hal-common/rv-zero-rtc-bss` (#867)
- Reuse `ieee802154_clock_enable/disable()` functions for BLE and rename `ble_ieee802154_clock_enable()` (#953)
- The `embedded-io` trait implementations are now gated behind the `embedded-io` feature (#964)
- Simplifed RMT channels and channel creators (#958)
- Reworked construction of I2S driver instances (#983)
- ESP32-S2/S3: Don't require GPIO 18 to create a USB peripheral driver instance (#990)
- Updated to latest release candidate (`1.0.0-rc.2`) for `embedded-hal{-async,-nb}` (#994)
- Explicit panic when hitting the `DefaultHandler` (#1005)
- Relevant interrupts are now auto enabled in `embassy::init` (#1014).

### Fixed

- ESP32-C2/C3 examples: fix build error (#899)
- ESP32-S3: Fix GPIO interrupt handler crashing when using GPIO48. (#898)
- Fixed short wait times in embassy causing hangs (#906)
- Make sure to clear LP/RTC RAM before loading code (#916)
- Async RMT channels can be used concurrently (#925)
- Xtensa: Allow using `embassy-executor`'s thread-mode executor if neither `embassy-executor-thread`, nor `embassy-executor-interrupt` is enabled. (#937)
- Uart Async: Improve interrupt handling and irq <--> future communication (#977)
- RISC-V: Fix stack allocation (#988)
- ESP32-C6: Fix used RAM (#997)
- ESP32-H2: Fix used RAM (#1003)
- Fix SPI slave DMA dma_read and dma_write (#1013)
- ESP32-C6/H2: Fix disabling of interrupts (#1040)

### Removed

- Direct boot support has been removed (#903).
- Removed the `mcu-boot` feature from `esp32c3-hal` (#938)
- Removed SpiBusController and SpiBusDevice in favour of embedded-hal-bus and embassy-embedded-hal implementataions. (#978)

### Breaking

- `Spi::new`/`Spi::new_half_duplex` takes no gpio pin now, instead you need to call `with_pins` to setup those (#901).
- ESP32-C2, ESP32-C3, ESP32-S2: atomic emulation trap has been removed. (#904) (#985)
  - When upgrading you must either remove [these lines](https://github.com/esp-rs/riscv-atomic-emulation-trap#usage) from your `.cargo/config.toml`.
  - Usage of `core::sync::atomic::*` in dependent crates should be replaced with [portable-atomic](https://github.com/taiki-e/portable-atomic).
- RSA driver now takes `u32` words instead of `u8` bytes. The expected slice length is now 4 times shorter. (#981)

## [0.13.1] - 2023-11-02

### Fixed

- ESP32-C3: Make sure BLE and WiFi are not powered down when esp-wifi needs them (#891)
- ESP32-C6/H2: Fix setting UART baud rate (#893)

## [0.13.0] - 2023-10-31

### Added

- Implement SetFrequencyCycle and PwmPin from embedded_hal for PwmPin of MCPWM. (#880)
- Added `embassy-time-systick` to ESP32-S2 (#827)
- Implement enabling/disabling BLE clock on ESP32-C6 (#784)
- Async support for RMT (#787)
- Implement `defmt::Format` for more types (#786)
- Add new_no_miso to Spi FullDuplexMode (#794)
- Add UART support for splitting into TX and RX (#754)
- Async support for I2S (#801)
- Async support for PARL_IO (#807)
- ETM driver, GPIO ETM (#819)
- (G)DMA AES support (#821)
- SYSTIMER ETM functionality (#828)
- Adding async support for RSA peripheral(doesn't work properly for `esp32` chip - issue will be created)(#790)
- Added sleep support for ESP32-C3 with timer and GPIO wakeups (#795)
- Support for ULP-RISCV including Delay and GPIO (#840, #845)
- Add bare-bones SPI slave support, DMA only (#580, #843)
- Embassy `#[main]` convenience macro (#841)
- Add a `defmt` feature to the `esp-hal-smartled` package (#846)
- Support 16MB octal PS-RAM for ESP32-S3 (#858)
- RISCV TRACE Encoder driver for ESP32-C6 / ESP32-H2 (#864)
- `embedded_hal` 1 `InputPin` and `embedded_hal_async` `Wait` impls for open drain outputs (#905)

### Changed

- Bumped MSRV to 1.67 (#798)
- Optimised multi-core critical section implementation (#797)
- Changed linear- and curve-calibrated ADC to provide readings in mV (#836)

### Fixed

- S3: Allow powering down RC_FAST_CLK (#796)
- UART/ESP32: fix calculating FIFO counter with `get_rx_fifo_count()` (#804)
- Xtensa targets: Use ESP32Reset - not Reset (#823)
- Examples should now work with the `defmt` feature (#810)
- Fixed a race condition causing SpiDma to stop working unexpectedly (#869)
- Fixed async uart serial, and updated the embassy_serial examples (#871).
- Fix ESP32-S3 direct-boot (#873)
- Fix ESP32-C6 ADC (#876)
- Fix ADC Calibration not being used on ESP32-S2 and ESP32-S3 (#1000)

### Removed

- `Pin::is_pcore_interrupt_set` (#793)
- `Pin::is_pcore_non_maskable_interrupt_set` (#793)
- `Pin::is_acore_interrupt_set` (#793)
- `Pin::is_acore_non_maskable_interrupt_set` (#793)
- `Pin::enable_hold` (#793)
- Removed the generic return type for ADC reads (#792)

### Breaking

- `Uart::new` now takes the `&Clocks` struct to ensure baudrate is correct for CPU/APB speed. (#808)
- `Uart::new_with_config` takes an `Config` instead of `Option<Config>`. (#808)
- `Alarm::set_period` takes a period (duration) instead of a frequency (#812)
- `Alarm::interrupt_clear` is now `Alarm::clear_interrupt` to be consistent (#812)
- The `PeripheralClockControl` struct is no longer public, drivers no longer take this as a parameter (#817)
- Unify the system peripheral, `SYSTEM`, `DPORT` and `PCR` are now all exposed as `SYSTEM` (#832).
- Unified the ESP32's and ESP32-C2's xtal frequency features (#831)
- Replace any underscores in feature names with dashes (#833)
- The `spi` and `spi_slave` modules have been refactored into the `spi`, `spi::master`, and `spi::slave` modules (#843)
- The `WithDmaSpi2`/`WithDmaSpi3` structs are no longer generic around the inner peripheral type (#853)
- The `SarAdcExt`/`SensExt` traits are now collectively named `AnalogExt` instead (#857)
- Replace the `radio` module with peripheral singleton structs (#852)
- The SPI traits are no longer re-exported in the main prelude, but from preludes in `spi::master`/`spi::slave` instead (#860)
- The `embedded-hal-1` and `embedded-hal-async` traits are no longer re-exported in the prelude (#860)

## [0.12.0] - 2023-09-05

### Added

- Implement RTCIO pullup, pulldown and hold control for Xtensa MCUs (#684)
- S3: Implement RTCIO wakeup source (#690)
- Add PARL_IO driver for ESP32-C6 / ESP32-H2 (#733, #760)
- Implement `ufmt_write::uWrite` trait for USB Serial JTAG (#751)
- Add HMAC peripheral support (#755)
- Add multicore-aware embassy executor for Xtensa MCUs (#723, #756).
- Add interrupt-executor for Xtensa MCUs (#723, #756).
- Add missing `Into<Gpio<Analog, GPIONUN>>` conversion (#764)
- Updated `clock` module documentation (#774)
- Add `log` feature to enable log output (#773)
- Add `defmt` feature to enable log output (#773)
- A new macro to load LP core code on ESP32-C6 (#779)
- Add `ECC`` peripheral driver (#785)
- Initial LLD support for Xtensa chips (#861).

### Changed

- Update the `embedded-hal-*` packages to `1.0.0-rc.1` and implement traits from `embedded-io` and `embedded-io-async` (#747)
- Moved AlignmentHelper to its own module (#753)
- Disable all watchdog timers by default at startup (#763)
- `log` crate is now opt-in (#773)

### Fixed

- Fix `psram` availability lookup in `esp-hal-common` build script (#718)
- Fix wrong `dram_seg` length in `esp32s2-hal` linker script (#732)
- Fix setting alarm when a timer group is used as the alarm source. (#730)
- Fix `Instant::now()` not counting in some cases when using TIMG0 as the timebase (#737)
- Fix number of ADC attenuations for ESP32-C6 (#771)
- Fix SHA registers access (#805)

### Breaking

- `CpuControl::start_app_core()` now takes an `FnOnce` closure (#739)

## [0.11.0] - 2023-08-10

### Added

- Add initial LP-IO support for ESP32-C6 (#639)
- Implement sleep with some wakeup methods for `esp32` (#574)
- Add a new RMT driver (#653, #667, #695)
- Implemented calibrated ADC API for ESP32-S3 (#641)
- Add MCPWM DeadTime configuration (#406)
- Implement sleep with some wakeup methods for `esp32-s3` (#660, #689, #696)
- Add feature enabling directly hooking the interrupt vector table (#621)
- Add `ClockControl::max` helper for all chips (#701)
- Added module-level documentation for all peripherals (#680)
- Implement sleep with some wakeup methods for `esp32-s3` (#660)
- Add `FlashSafeDma` wrapper for eh traits which ensure correct DMA transfer from source data in flash (ROM) (#678)

### Changed

- Update `embedded-hal-*` alpha packages to their latest versions (#640)
- Implement the `Clone` and `Copy` traits for the `Rng` driver (#650)
- Use all remaining memory as core-0's stack (#716)

### Fixed

- Fixed Async Uart `read` when `set_at_cmd` is not used (#652)
- USB device support is working again (#656)
- Add missing interrupt status read for esp32s3, which fixes USB-SERIAL-JTAG interrupts (#664)
- GPIO interrupt status bits are now properly cleared (#670)
- Increase frequency resolution in `set_periodic` (#686)
- Fixed ESP32-S2, ESP32-S3, ESP32-C2, ESP32-C3 radio clock gating (#679, #681)
- Partially fix ESP32 radio clocks (#709)
- Fixed "ESP32/ESP32-S2 RMT transmission with with data.len() > RMT_CHANNEL_RAM_SIZE results in TransmissionError" #707 (#710)

### Removed

- Remove the `allow-opt-level-z` feature from `esp32c3-hal` (#654)
- Remove the old `pulse_control` driver (#694)

### Breaking

- `DmaTransfer::wait` and `I2sReadDmaTransfer::wait_receive` now return `Result` (#665)
- `gpio::Pin` is now object-safe (#687)

## [0.10.0] - 2023-06-04

### Added

- Add `WithDmaSpi3` to prelude for ESP32S3 (#623)
- Add bare-bones PSRAM support for ESP32 (#506)
- Add initial support for the ESP32-H2 (#513, #526, #527, #528, #530, #538, #544, #548, #551, #556, #560, #566, #549, #564, #569, #576, #577, #589, #591, #597)
- Add bare-bones PSRAM support for ESP32-S3 (#517)
- Add async support to the I2C driver (#519)
- Implement Copy and Eq for EspTwaiError (#540)
- Add LEDC hardware fade support (#475)
- Added support for multicore async GPIO (#542)
- Add a fn to poll DMA transfers (#559)
- Add unified field-based efuse access (#567)
- Move `esp-riscv-rt` into esp-hal (#578)
- Add CRC functions from ESP ROM (#587)
- Add a `debug` feature to enable the PACs' `impl-register-debug` feature (#596)
- Add initial support for `I2S` in ESP32-H2 (#597)
- Add octal PSRAM support for ESP32-S3 (#610)
- Add MD5 functions from ESP ROM (#618)
- Add embassy async `read` support for `uart` (#620)
- Add bare-bones support to run code on ULP-RISCV / LP core (#631)
- Add ADC calibration implementation for a riscv chips (#555)
- Add `async` implementation for `USB Serial/JTAG`(#632)

### Changed

- Simplify the `Delay` driver, derive `Clone` and `Copy` (#568)
- DMA types can no longer be constructed by the user (#625)
- Move core interrupt handling from Flash to RAM for RISC-V chips (ESP32-H2, ESP32-C2, ESP32-C3, ESP32-C6) (#541)
- Change LED pin to GPIO2 in ESP32 blinky example (#581)
- Update ESP32-H2 and ESP32-C6 clocks and remove `i2c_clock` for all chips but ESP32 (#592)
- Use both timers in `TIMG0` for embassy time driver when able (#609)
- Re-work `RadioExt` implementations, add support for ESP32-H2 (#627)
- Improve examples documentation (#533)
- esp32h2-hal: added README (#585)
- Update `esp-hal-procmacros` package dependencies and features (#628)

### Fixed

- Corrected the expected DMA descriptor counts (#622, #625)
- DMA is supported for SPI3 on ESP32-S3 (#507)
- `change_bus_frequency` is now available on `SpiDma` (#529)
- Fixed a bug where a GPIO interrupt could erroneously fire again causing the next `await` on that pin to instantly return `Poll::Ok` (#537)
- Set `vecbase` on core 1 (ESP32, ESP32-S3) (#536)
- ESP32-S3: Move PSRAM related function to RAM (#546)
- ADC driver will now apply attenuation values to the correct ADC's channels. (#554)
- Sometimes half-duplex non-DMA SPI reads were reading garbage in non-release mode (#552)
- ESP32-C3: Fix GPIO5 ADC channel id (#562)
- ESP32-H2: Fix direct-boot feature (#570)
- Fix Async GPIO not disabling interupts on chips with multiple banks (#572)
- ESP32-C6: Support FOSC CLK calibration for ECO1+ chip revisions (#593)
- Fixed CI by pinning the log crate to 0.4.18 (#600)
- ESP32-S3: Fix calculation of PSRAM start address (#601)
- Fixed wrong variable access (FOSC CLK calibration for ESP32-C6 #593)
- Fixed [trap location in ram](https://github.com/esp-rs/esp-hal/pull/605#issuecomment-1604039683) (#605)
- Fix rom::crc docs (#611)
- Fixed a possible overlap of `.data` and `.rwtext` (#616)
- Avoid SDA/SCL being low while configuring pins for I2C (#619)

### Breaking

- Simplified user-facing SpiDma and I2s types (#626)
- Significantly simplified user-facing GPIO pin types. (#553)
- No longer re-export the `soc` module and the contents of the `interrupt` module at the package level (#607)

## [0.9.0] - 2023-05-02

### Added

- Add bare-bones PSRAM support for ESP32-S2 (#493)
- Add `DEBUG_ASSIST` functionality (#484)
- Add RSA peripheral support (#467)
- Add PeripheralClockControl argument to `timg`, `wdt`, `sha`, `usb-serial-jtag` and `uart` constructors (#463)
- Added API to raise and reset software interrupts (#426)
- Implement `embedded_hal_nb::serial::*` traits for `UsbSerialJtag` (#498)

### Fixed

- Fix `get_wakeup_cause` comparison error (#472)
- Use 192 as mclk_multiple for 24-bit I2S (#471)
- Fix `CpuControl::start_app_core` signature (#466)
- Move `rwtext` after other RAM data sections (#464)
- ESP32-C3: Disable `usb_pad_enable` when setting GPIO18/19 to input/output (#461)
- Fix 802.15.4 clock enabling (ESP32-C6) (#458)
- ESP32-S3: Disable usb_pad_enable when setting GPIO19/20 to input/output (#645)

### Changed

- Update `embedded-hal-async` and `embassy-*` dependencies (#488)
- Update to `embedded-hal@1.0.0-alpha.10` and `embedded-hal-nb@1.0.0-alpha.2` (#487)
- Let users configure the LEDC output pin as open-drain (#474)
- Use bitflags to decode wakeup cause (#473)
- Minor linker script additions (#470)
- Minor documentation improvements (#460)

### Removed

- Remove unnecessary generic from `UsbSerialJtag` driver (#492)
- Remove `#[doc(inline)]` from esp-hal-common re-exports (#490)

## [0.8.0] - 2023-03-27

## [0.7.1] - 2023-02-22

## [0.7.0] - 2023-02-21

## [0.5.0] - 2023-01-26

## [0.4.0] - 2022-12-12

## [0.3.0] - 2022-11-17

## [0.2.0] - 2022-09-13

## [0.1.0] - 2022-08-05

[Unreleased]: https://github.com/esp-rs/esp-hal/compare/v0.17.0...HEAD
[0.17.0]: https://github.com/esp-rs/esp-hal/compare/v0.16.1...v0.17.0
[0.16.1]: https://github.com/esp-rs/esp-hal/compare/v0.16.0...v0.16.1
[0.16.0]: https://github.com/esp-rs/esp-hal/compare/v0.15.0...v0.16.0
[0.15.0]: https://github.com/esp-rs/esp-hal/compare/v0.14.1...v0.15.0
[0.14.1]: https://github.com/esp-rs/esp-hal/compare/v0.14.0...v0.14.1
[0.14.0]: https://github.com/esp-rs/esp-hal/compare/v0.13.1...v0.14.0
[0.13.1]: https://github.com/esp-rs/esp-hal/compare/v0.13.0...v0.13.1
[0.13.0]: https://github.com/esp-rs/esp-hal/compare/v0.12.0...v0.13.0
[0.12.0]: https://github.com/esp-rs/esp-hal/compare/v0.11.0...v0.12.0
[0.11.0]: https://github.com/esp-rs/esp-hal/compare/v0.10.0...v0.11.0
[0.10.0]: https://github.com/esp-rs/esp-hal/compare/v0.9.0...v0.10.0
[0.9.0]: https://github.com/esp-rs/esp-hal/compare/v0.8.0...v0.9.0
[0.8.0]: https://github.com/esp-rs/esp-hal/compare/v0.7.1...v0.8.0
[0.7.1]: https://github.com/esp-rs/esp-hal/compare/v0.7.0...v0.7.1
[0.7.0]: https://github.com/esp-rs/esp-hal/compare/v0.5.0...v0.7.0
[0.5.0]: https://github.com/esp-rs/esp-hal/compare/v0.4.0...v0.5.0
[0.4.0]: https://github.com/esp-rs/esp-hal/compare/v0.3.0...v0.4.0
[0.3.0]: https://github.com/esp-rs/esp-hal/compare/v0.2.0...v0.3.0
[0.2.0]: https://github.com/esp-rs/esp-hal/compare/v0.1.0...v0.2.0
[0.1.0]: https://github.com/esp-rs/esp-hal/releases/tag/v0.1.0<|MERGE_RESOLUTION|>--- conflicted
+++ resolved
@@ -45,13 +45,10 @@
 - Refactoring of GPIO module, have drivers for Input,Output,OutputOpenDrain, all drivers setup their GPIOs correctly (#1542)
 - DMA transactions are now found in the `dma` module (#1550)
 - Remove unnecessary generics from PARL_IO driver (#1545)
-<<<<<<< HEAD
 - Use `Level enum` in GPIO constructors instead of plain bools (#1574) 
 - Make the SPI FIFO a separate object from the master driver
-=======
 - Use `Level enum` in GPIO constructors instead of plain bools (#1574)
 - rmt: make ChannelCreator public (#1597)
->>>>>>> cb91828e
 
 ### Removed
 
